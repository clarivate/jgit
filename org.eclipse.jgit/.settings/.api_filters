--- conflicted
+++ resolved
@@ -63,12 +63,17 @@
                 <message_argument value="supportsAtomicCreateNewFile()"/>
             </message_arguments>
         </filter>
-<<<<<<< HEAD
         <filter id="1141899266">
             <message_arguments>
                 <message_argument value="4.7"/>
                 <message_argument value="4.8"/>
                 <message_argument value="createNewFileAtomic(File)"/>
+            </message_arguments>
+        </filter>
+        <filter id="1142947843">
+            <message_arguments>
+                <message_argument value="4.5.6"/>
+                <message_argument value="fileAttributes(File)"/>
             </message_arguments>
         </filter>
     </resource>
@@ -78,12 +83,6 @@
                 <message_argument value="4.7"/>
                 <message_argument value="4.8"/>
                 <message_argument value="LockToken"/>
-=======
-        <filter id="1142947843">
-            <message_arguments>
-                <message_argument value="4.5.6"/>
-                <message_argument value="fileAttributes(File)"/>
->>>>>>> 317d747c
             </message_arguments>
         </filter>
     </resource>
