--- conflicted
+++ resolved
@@ -1,16 +1,5 @@
 <?xml version="1.0" encoding="UTF-8" standalone="no"?>
 <component id="org.eclipse.jgit" version="2">
-<<<<<<< HEAD
-    <resource path="META-INF/MANIFEST.MF">
-        <filter id="924844039">
-            <message_arguments>
-                <message_argument value="5.2.3"/>
-                <message_argument value="5.2.0"/>
-            </message_arguments>
-        </filter>
-    </resource>
-=======
->>>>>>> c8e42ca3
     <resource path="src/org/eclipse/jgit/dircache/DirCacheEntry.java" type="org.eclipse.jgit.dircache.DirCacheEntry">
         <filter id="1142947843">
             <message_arguments>
@@ -45,12 +34,29 @@
             </message_arguments>
         </filter>
     </resource>
+    <resource path="src/org/eclipse/jgit/gitrepo/RepoCommand.java" type="org.eclipse.jgit.gitrepo.RepoCommand$DefaultRemoteReader">
+        <filter id="338792546">
+            <message_arguments>
+                <message_argument value="org.eclipse.jgit.gitrepo.RepoCommand.DefaultRemoteReader"/>
+                <message_argument value="readFile(String, String, String)"/>
+            </message_arguments>
+        </filter>
+        <filter id="338792546">
+            <message_arguments>
+                <message_argument value="org.eclipse.jgit.gitrepo.RepoCommand.DefaultRemoteReader"/>
+                <message_argument value="readFileFromRepo(Repository, String, String)"/>
+            </message_arguments>
+        </filter>
+    </resource>
+    <resource path="src/org/eclipse/jgit/gitrepo/RepoCommand.java" type="org.eclipse.jgit.gitrepo.RepoCommand$RemoteReader">
+        <filter id="403804204">
+            <message_arguments>
+                <message_argument value="org.eclipse.jgit.gitrepo.RepoCommand.RemoteReader"/>
+                <message_argument value="readFileWithMode(String, String, String)"/>
+            </message_arguments>
+        </filter>
+    </resource>
     <resource path="src/org/eclipse/jgit/lib/ConfigConstants.java" type="org.eclipse.jgit.lib.ConfigConstants">
-        <filter id="337768515">
-            <message_arguments>
-                <message_argument value="org.eclipse.jgit.lib.ConfigConstants"/>
-            </message_arguments>
-        </filter>
         <filter id="1142947843">
             <message_arguments>
                 <message_argument value="5.1.9"/>
@@ -67,6 +73,42 @@
             <message_arguments>
                 <message_argument value="5.1.9"/>
                 <message_argument value="CONFIG_KEY_TIMESTAMP_RESOLUTION"/>
+            </message_arguments>
+        </filter>
+    </resource>
+    <resource path="src/org/eclipse/jgit/lib/GitmoduleEntry.java" type="org.eclipse.jgit.lib.GitmoduleEntry">
+        <filter id="1109393411">
+            <message_arguments>
+                <message_argument value="4.7.5"/>
+                <message_argument value="org.eclipse.jgit.lib.GitmoduleEntry"/>
+            </message_arguments>
+        </filter>
+    </resource>
+    <resource path="src/org/eclipse/jgit/lib/ObjectChecker.java" type="org.eclipse.jgit.lib.ObjectChecker">
+        <filter id="1142947843">
+            <message_arguments>
+                <message_argument value="4.7.5"/>
+                <message_argument value="getGitsubmodules()"/>
+            </message_arguments>
+        </filter>
+    </resource>
+    <resource path="src/org/eclipse/jgit/revwalk/DepthWalk.java" type="org.eclipse.jgit.revwalk.DepthWalk">
+        <filter id="403804204">
+            <message_arguments>
+                <message_argument value="org.eclipse.jgit.revwalk.DepthWalk"/>
+                <message_argument value="getDeepenNotFlag()"/>
+            </message_arguments>
+        </filter>
+        <filter id="404000815">
+            <message_arguments>
+                <message_argument value="org.eclipse.jgit.revwalk.DepthWalk"/>
+                <message_argument value="getDeepenNots()"/>
+            </message_arguments>
+        </filter>
+        <filter id="404000815">
+            <message_arguments>
+                <message_argument value="org.eclipse.jgit.revwalk.DepthWalk"/>
+                <message_argument value="getDeepenSince()"/>
             </message_arguments>
         </filter>
     </resource>
@@ -126,10 +168,11 @@
             </message_arguments>
         </filter>
     </resource>
-    <resource path="src/org/eclipse/jgit/transport/GitProtocolConstants.java" type="org.eclipse.jgit.transport.GitProtocolConstants">
-        <filter id="337768515">
-            <message_arguments>
-                <message_argument value="org.eclipse.jgit.transport.GitProtocolConstants"/>
+    <resource path="src/org/eclipse/jgit/transport/RemoteSession.java" type="org.eclipse.jgit.transport.RemoteSession">
+        <filter id="404000815">
+            <message_arguments>
+                <message_argument value="org.eclipse.jgit.transport.RemoteSession"/>
+                <message_argument value="getFtpChannel()"/>
             </message_arguments>
         </filter>
     </resource>
@@ -147,6 +190,14 @@
             </message_arguments>
         </filter>
     </resource>
+    <resource path="src/org/eclipse/jgit/transport/http/HttpConnection.java" type="org.eclipse.jgit.transport.http.HttpConnection">
+        <filter id="403804204">
+            <message_arguments>
+                <message_argument value="org.eclipse.jgit.transport.http.HttpConnection"/>
+                <message_argument value="getHeaderFields(String)"/>
+            </message_arguments>
+        </filter>
+    </resource>
     <resource path="src/org/eclipse/jgit/treewalk/WorkingTreeIterator.java" type="org.eclipse.jgit.treewalk.WorkingTreeIterator">
         <filter id="1142947843">
             <message_arguments>
@@ -170,13 +221,6 @@
         </filter>
     </resource>
     <resource path="src/org/eclipse/jgit/util/FS.java" type="org.eclipse.jgit.util.FS">
-        <filter id="1141899266">
-            <message_arguments>
-                <message_argument value="4.7"/>
-                <message_argument value="5.1"/>
-                <message_argument value="createNewFileAtomic(File)"/>
-            </message_arguments>
-        </filter>
         <filter id="1142947843">
             <message_arguments>
                 <message_argument value="4.5.6"/>
@@ -230,15 +274,6 @@
             </message_arguments>
         </filter>
     </resource>
-    <resource path="src/org/eclipse/jgit/util/FS.java" type="org.eclipse.jgit.util.FS$LockToken">
-        <filter id="1141899266">
-            <message_arguments>
-                <message_argument value="4.7"/>
-                <message_argument value="5.1"/>
-                <message_argument value="LockToken"/>
-            </message_arguments>
-        </filter>
-    </resource>
     <resource path="src/org/eclipse/jgit/util/FileUtils.java" type="org.eclipse.jgit.util.FileUtils">
         <filter id="1142947843">
             <message_arguments>
