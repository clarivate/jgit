--- conflicted
+++ resolved
@@ -24,22 +24,14 @@
         </filter>
     </resource>
     <resource path="src/org/eclipse/jgit/lib/Constants.java" type="org.eclipse.jgit.lib.Constants">
-<<<<<<< HEAD
         <filter id="1141899266">
             <message_arguments>
-                <message_argument value="4.8"/>
+                <message_argument value="4.7"/>
                 <message_argument value="4.9"/>
-=======
-        <filter comment="LOCK_SUFFIX was backported to 4.7.3" id="1141899266">
-            <message_arguments>
-                <message_argument value="4.7"/>
-                <message_argument value="4.8"/>
->>>>>>> 81735222
                 <message_argument value="LOCK_SUFFIX"/>
             </message_arguments>
         </filter>
     </resource>
-<<<<<<< HEAD
     <resource path="src/org/eclipse/jgit/merge/ResolveMerger.java" type="org.eclipse.jgit.merge.ResolveMerger">
         <filter id="1141899266">
             <message_arguments>
@@ -49,8 +41,6 @@
             </message_arguments>
         </filter>
     </resource>
-=======
->>>>>>> 81735222
     <resource path="src/org/eclipse/jgit/util/FS.java" type="org.eclipse.jgit.util.FS">
         <filter id="1141899266">
             <message_arguments>
