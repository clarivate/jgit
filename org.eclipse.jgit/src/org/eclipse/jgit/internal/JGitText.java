/*
 * Copyright (C) 2010, 2013 Sasa Zivkov <sasa.zivkov@sap.com>
 * Copyright (C) 2012, Research In Motion Limited
 * and other copyright owners as documented in the project's IP log.
 *
 * This program and the accompanying materials are made available
 * under the terms of the Eclipse Distribution License v1.0 which
 * accompanies this distribution, is reproduced below, and is
 * available at http://www.eclipse.org/org/documents/edl-v10.php
 *
 * All rights reserved.
 *
 * Redistribution and use in source and binary forms, with or
 * without modification, are permitted provided that the following
 * conditions are met:
 *
 * - Redistributions of source code must retain the above copyright
 *   notice, this list of conditions and the following disclaimer.
 *
 * - Redistributions in binary form must reproduce the above
 *   copyright notice, this list of conditions and the following
 *   disclaimer in the documentation and/or other materials provided
 *   with the distribution.
 *
 * - Neither the name of the Eclipse Foundation, Inc. nor the
 *   names of its contributors may be used to endorse or promote
 *   products derived from this software without specific prior
 *   written permission.
 *
 * THIS SOFTWARE IS PROVIDED BY THE COPYRIGHT HOLDERS AND
 * CONTRIBUTORS "AS IS" AND ANY EXPRESS OR IMPLIED WARRANTIES,
 * INCLUDING, BUT NOT LIMITED TO, THE IMPLIED WARRANTIES
 * OF MERCHANTABILITY AND FITNESS FOR A PARTICULAR PURPOSE
 * ARE DISCLAIMED. IN NO EVENT SHALL THE COPYRIGHT OWNER OR
 * CONTRIBUTORS BE LIABLE FOR ANY DIRECT, INDIRECT, INCIDENTAL,
 * SPECIAL, EXEMPLARY, OR CONSEQUENTIAL DAMAGES (INCLUDING, BUT
 * NOT LIMITED TO, PROCUREMENT OF SUBSTITUTE GOODS OR SERVICES;
 * LOSS OF USE, DATA, OR PROFITS; OR BUSINESS INTERRUPTION) HOWEVER
 * CAUSED AND ON ANY THEORY OF LIABILITY, WHETHER IN CONTRACT,
 * STRICT LIABILITY, OR TORT (INCLUDING NEGLIGENCE OR OTHERWISE)
 * ARISING IN ANY WAY OUT OF THE USE OF THIS SOFTWARE, EVEN IF
 * ADVISED OF THE POSSIBILITY OF SUCH DAMAGE.
 */

package org.eclipse.jgit.internal;

import org.eclipse.jgit.nls.NLS;
import org.eclipse.jgit.nls.TranslationBundle;

/**
 * Translation bundle for JGit core
 */
public class JGitText extends TranslationBundle {

	/**
	 * Get an instance of this translation bundle
	 *
	 * @return an instance of this translation bundle
	 */
	public static JGitText get() {
		return NLS.getBundleFor(JGitText.class);
	}

	// @formatter:off
	/***/ public String abbreviationLengthMustBeNonNegative;
	/***/ public String abortingRebase;
	/***/ public String abortingRebaseFailed;
	/***/ public String abortingRebaseFailedNoOrigHead;
	/***/ public String advertisementCameBefore;
	/***/ public String advertisementOfCameBefore;
	/***/ public String amazonS3ActionFailed;
	/***/ public String amazonS3ActionFailedGivingUp;
	/***/ public String ambiguousObjectAbbreviation;
	/***/ public String aNewObjectIdIsRequired;
	/***/ public String anExceptionOccurredWhileTryingToAddTheIdOfHEAD;
	/***/ public String anSSHSessionHasBeenAlreadyCreated;
	/***/ public String applyingCommit;
	/***/ public String archiveFormatAlreadyAbsent;
	/***/ public String archiveFormatAlreadyRegistered;
	/***/ public String argumentIsNotAValidCommentString;
	/***/ public String atLeastOnePathIsRequired;
	/***/ public String atLeastOnePatternIsRequired;
	/***/ public String atLeastTwoFiltersNeeded;
	/***/ public String atomicPushNotSupported;
	/***/ public String atomicRefUpdatesNotSupported;
	/***/ public String atomicSymRefNotSupported;
	/***/ public String authenticationNotSupported;
	/***/ public String badBase64InputCharacterAt;
	/***/ public String badEntryDelimiter;
	/***/ public String badEntryName;
	/***/ public String badEscape;
	/***/ public String badGroupHeader;
	/***/ public String badObjectType;
	/***/ public String badRef;
	/***/ public String badSectionEntry;
	/***/ public String badShallowLine;
	/***/ public String bareRepositoryNoWorkdirAndIndex;
	/***/ public String base64InputNotProperlyPadded;
	/***/ public String baseLengthIncorrect;
	/***/ public String bitmapMissingObject;
	/***/ public String bitmapsMustBePrepared;
	/***/ public String blameNotCommittedYet;
	/***/ public String blobNotFound;
	/***/ public String blobNotFoundForPath;
	/***/ public String blockSizeNotPowerOf2;
	/***/ public String bothRefTargetsMustNotBeNull;
	/***/ public String branchNameInvalid;
	/***/ public String buildingBitmaps;
	/***/ public String cachedPacksPreventsIndexCreation;
	/***/ public String cachedPacksPreventsListingObjects;
	/***/ public String cannotBeCombined;
	/***/ public String cannotBeRecursiveWhenTreesAreIncluded;
	/***/ public String cannotChangeActionOnComment;
	/***/ public String cannotChangeToComment;
	/***/ public String cannotCheckoutFromUnbornBranch;
	/***/ public String cannotCheckoutOursSwitchBranch;
	/***/ public String cannotCombineSquashWithNoff;
	/***/ public String cannotCombineTreeFilterWithRevFilter;
	/***/ public String cannotCommitOnARepoWithState;
	/***/ public String cannotCommitWriteTo;
	/***/ public String cannotConnectPipes;
	/***/ public String cannotConvertScriptToText;
	/***/ public String cannotCreateConfig;
	/***/ public String cannotCreateDirectory;
	/***/ public String cannotCreateHEAD;
	/***/ public String cannotCreateIndexfile;
	/***/ public String cannotCreateTempDir;
	/***/ public String cannotDeleteCheckedOutBranch;
	/***/ public String cannotDeleteFile;
	/***/ public String cannotDeleteObjectsPath;
	/***/ public String cannotDeleteStaleTrackingRef;
	/***/ public String cannotDeleteStaleTrackingRef2;
	/***/ public String cannotDetermineProxyFor;
	/***/ public String cannotDownload;
	/***/ public String cannotEnterObjectsPath;
	/***/ public String cannotEnterPathFromParent;
	/***/ public String cannotExecute;
	/***/ public String cannotGet;
	/***/ public String cannotGetObjectsPath;
	/***/ public String cannotListObjectsPath;
	/***/ public String cannotListPackPath;
	/***/ public String cannotListRefs;
	/***/ public String cannotLock;
	/***/ public String cannotLockPackIn;
	/***/ public String cannotMatchOnEmptyString;
	/***/ public String cannotMkdirObjectPath;
	/***/ public String cannotMoveIndexTo;
	/***/ public String cannotMovePackTo;
	/***/ public String cannotOpenService;
	/***/ public String cannotParseDate;
	/***/ public String cannotParseGitURIish;
	/***/ public String cannotPullOnARepoWithState;
	/***/ public String cannotRead;
	/***/ public String cannotReadBackDelta;
	/***/ public String cannotReadBlob;
	/***/ public String cannotReadCommit;
	/***/ public String cannotReadFile;
	/***/ public String cannotReadHEAD;
	/***/ public String cannotReadIndex;
	/***/ public String cannotReadObject;
	/***/ public String cannotReadObjectsPath;
	/***/ public String cannotReadTree;
	/***/ public String cannotRebaseWithoutCurrentHead;
	/***/ public String cannotResolveLocalTrackingRefForUpdating;
	/***/ public String cannotSquashFixupWithoutPreviousCommit;
	/***/ public String cannotStoreObjects;
	/***/ public String cannotResolveUniquelyAbbrevObjectId;
	/***/ public String cannotUnloadAModifiedTree;
	/***/ public String cannotUpdateUnbornBranch;
	/***/ public String cannotWorkWithOtherStagesThanZeroRightNow;
	/***/ public String cannotWriteObjectsPath;
	/***/ public String canOnlyCherryPickCommitsWithOneParent;
	/***/ public String canOnlyRevertCommitsWithOneParent;
	/***/ public String commitDoesNotHaveGivenParent;
	/***/ public String cantFindObjectInReversePackIndexForTheSpecifiedOffset;
	/***/ public String cantPassMeATree;
	/***/ public String channelMustBeInRange1_255;
	/***/ public String characterClassIsNotSupported;
	/***/ public String checkoutConflictWithFile;
	/***/ public String checkoutConflictWithFiles;
	/***/ public String checkoutUnexpectedResult;
	/***/ public String classCastNotA;
	/***/ public String cloneNonEmptyDirectory;
	/***/ public String closed;
	/***/ public String collisionOn;
	/***/ public String commandClosedStderrButDidntExit;
	/***/ public String commandRejectedByHook;
	/***/ public String commandWasCalledInTheWrongState;
	/***/ public String commitAlreadyExists;
	/***/ public String commitMessageNotSpecified;
	/***/ public String commitOnRepoWithoutHEADCurrentlyNotSupported;
	/***/ public String commitAmendOnInitialNotPossible;
	/***/ public String compressingObjects;
<<<<<<< HEAD
	/***/ public String configSubsectionContainsNewline;
	/***/ public String configSubsectionContainsNullByte;
	/***/ public String configValueContainsNullByte;
=======
	/***/ public String configHandleIsStale;
>>>>>>> dd9a14a7
	/***/ public String connectionFailed;
	/***/ public String connectionTimeOut;
	/***/ public String contextMustBeNonNegative;
	/***/ public String corruptionDetectedReReadingAt;
	/***/ public String corruptObjectBadDate;
	/***/ public String corruptObjectBadEmail;
	/***/ public String corruptObjectBadStream;
	/***/ public String corruptObjectBadStreamCorruptHeader;
	/***/ public String corruptObjectBadTimezone;
	/***/ public String corruptObjectDuplicateEntryNames;
	/***/ public String corruptObjectGarbageAfterSize;
	/***/ public String corruptObjectIncorrectLength;
	/***/ public String corruptObjectIncorrectSorting;
	/***/ public String corruptObjectInvalidEntryMode;
	/***/ public String corruptObjectInvalidMode;
	/***/ public String corruptObjectInvalidModeChar;
	/***/ public String corruptObjectInvalidModeStartsZero;
	/***/ public String corruptObjectInvalidMode2;
	/***/ public String corruptObjectInvalidMode3;
	/***/ public String corruptObjectInvalidName;
	/***/ public String corruptObjectInvalidNameAux;
	/***/ public String corruptObjectInvalidNameCon;
	/***/ public String corruptObjectInvalidNameCom;
	/***/ public String corruptObjectInvalidNameEnd;
	/***/ public String corruptObjectInvalidNameIgnorableUnicode;
	/***/ public String corruptObjectInvalidNameInvalidUtf8;
	/***/ public String corruptObjectInvalidNameLpt;
	/***/ public String corruptObjectInvalidNameNul;
	/***/ public String corruptObjectInvalidNamePrn;
	/***/ public String corruptObjectInvalidObject;
	/***/ public String corruptObjectInvalidParent;
	/***/ public String corruptObjectInvalidTree;
	/***/ public String corruptObjectInvalidType;
	/***/ public String corruptObjectInvalidType2;
	/***/ public String corruptObjectMalformedHeader;
	/***/ public String corruptObjectMissingEmail;
	/***/ public String corruptObjectNameContainsByte;
	/***/ public String corruptObjectNameContainsChar;
	/***/ public String corruptObjectNameContainsNullByte;
	/***/ public String corruptObjectNameContainsSlash;
	/***/ public String corruptObjectNameDot;
	/***/ public String corruptObjectNameDotDot;
	/***/ public String corruptObjectNameZeroLength;
	/***/ public String corruptObjectNegativeSize;
	/***/ public String corruptObjectNoAuthor;
	/***/ public String corruptObjectNoCommitter;
	/***/ public String corruptObjectNoHeader;
	/***/ public String corruptObjectNoObject;
	/***/ public String corruptObjectNoObjectHeader;
	/***/ public String corruptObjectNoTaggerBadHeader;
	/***/ public String corruptObjectNoTaggerHeader;
	/***/ public String corruptObjectNoTagHeader;
	/***/ public String corruptObjectNoTagName;
	/***/ public String corruptObjectNotree;
	/***/ public String corruptObjectNotreeHeader;
	/***/ public String corruptObjectNoType;
	/***/ public String corruptObjectNoTypeHeader;
	/***/ public String corruptObjectPackfileChecksumIncorrect;
	/***/ public String corruptObjectTruncatedInMode;
	/***/ public String corruptObjectTruncatedInName;
	/***/ public String corruptObjectTruncatedInObjectId;
	/***/ public String corruptObjectZeroId;
	/***/ public String corruptPack;
	/***/ public String corruptUseCnt;
	/***/ public String couldNotCheckOutBecauseOfConflicts;
	/***/ public String couldNotDeleteLockFileShouldNotHappen;
	/***/ public String couldNotDeleteTemporaryIndexFileShouldNotHappen;
	/***/ public String couldNotGetAdvertisedRef;
	/***/ public String couldNotGetRepoStatistics;
	/***/ public String couldNotLockHEAD;
	/***/ public String couldNotReadIndexInOneGo;
	/***/ public String couldNotReadObjectWhileParsingCommit;
	/***/ public String couldNotRenameDeleteOldIndex;
	/***/ public String couldNotRenameTemporaryFile;
	/***/ public String couldNotRenameTemporaryIndexFileToIndex;
	/***/ public String couldNotRewindToUpstreamCommit;
	/***/ public String couldNotURLEncodeToUTF8;
	/***/ public String couldNotWriteFile;
	/***/ public String countingObjects;
	/***/ public String createBranchFailedUnknownReason;
	/***/ public String createBranchUnexpectedResult;
	/***/ public String createNewFileFailed;
	/***/ public String createRequiresZeroOldId;
	/***/ public String credentialPassword;
	/***/ public String credentialUsername;
	/***/ public String daemonAlreadyRunning;
	/***/ public String daysAgo;
	/***/ public String deleteBranchUnexpectedResult;
	/***/ public String deleteFileFailed;
	/***/ public String deleteRequiresZeroNewId;
	/***/ public String deleteTagUnexpectedResult;
	/***/ public String deletingNotSupported;
	/***/ public String destinationIsNotAWildcard;
	/***/ public String detachedHeadDetected;
	/***/ public String dirCacheDoesNotHaveABackingFile;
	/***/ public String dirCacheFileIsNotLocked;
	/***/ public String dirCacheIsNotLocked;
	/***/ public String DIRCChecksumMismatch;
	/***/ public String DIRCExtensionIsTooLargeAt;
	/***/ public String DIRCExtensionNotSupportedByThisVersion;
	/***/ public String DIRCHasTooManyEntries;
	/***/ public String DIRCUnrecognizedExtendedFlags;
	/***/ public String dirtyFilesExist;
	/***/ public String doesNotHandleMode;
	/***/ public String downloadCancelled;
	/***/ public String downloadCancelledDuringIndexing;
	/***/ public String duplicateAdvertisementsOf;
	/***/ public String duplicateRef;
	/***/ public String duplicateRemoteRefUpdateIsIllegal;
	/***/ public String duplicateStagesNotAllowed;
	/***/ public String eitherGitDirOrWorkTreeRequired;
	/***/ public String emptyCommit;
	/***/ public String emptyPathNotPermitted;
	/***/ public String emptyRef;
	/***/ public String encryptionError;
	/***/ public String encryptionOnlyPBE;
	/***/ public String endOfFileInEscape;
	/***/ public String entryNotFoundByPath;
	/***/ public String enumValueNotSupported0;
	/***/ public String enumValueNotSupported2;
	/***/ public String enumValueNotSupported3;
	/***/ public String enumValuesNotAvailable;
	/***/ public String errorDecodingFromFile;
	/***/ public String errorEncodingFromFile;
	/***/ public String errorInBase64CodeReadingStream;
	/***/ public String errorInPackedRefs;
	/***/ public String errorInvalidProtocolWantedOldNewRef;
	/***/ public String errorListing;
	/***/ public String errorOccurredDuringUnpackingOnTheRemoteEnd;
	/***/ public String errorReadingInfoRefs;
	/***/ public String exceptionCaughtDuringExecutionOfHook;
	/***/ public String exceptionCaughtDuringExecutionOfAddCommand;
	/***/ public String exceptionCaughtDuringExecutionOfArchiveCommand;
	/***/ public String exceptionCaughtDuringExecutionOfCherryPickCommand;
	/***/ public String exceptionCaughtDuringExecutionOfCommand;
	/***/ public String exceptionCaughtDuringExecutionOfCommitCommand;
	/***/ public String exceptionCaughtDuringExecutionOfFetchCommand;
	/***/ public String exceptionCaughtDuringExecutionOfLsRemoteCommand;
	/***/ public String exceptionCaughtDuringExecutionOfMergeCommand;
	/***/ public String exceptionCaughtDuringExecutionOfPullCommand;
	/***/ public String exceptionCaughtDuringExecutionOfPushCommand;
	/***/ public String exceptionCaughtDuringExecutionOfResetCommand;
	/***/ public String exceptionCaughtDuringExecutionOfRevertCommand;
	/***/ public String exceptionCaughtDuringExecutionOfRmCommand;
	/***/ public String exceptionCaughtDuringExecutionOfTagCommand;
	/***/ public String exceptionHookExecutionInterrupted;
	/***/ public String exceptionOccurredDuringAddingOfOptionToALogCommand;
	/***/ public String exceptionOccurredDuringReadingOfGIT_DIR;
	/***/ public String exceptionWhileReadingPack;
	/***/ public String expectedACKNAKFoundEOF;
	/***/ public String expectedACKNAKGot;
	/***/ public String expectedBooleanStringValue;
	/***/ public String expectedCharacterEncodingGuesses;
	/***/ public String expectedDirectoryNotSubmodule;
	/***/ public String expectedEOFReceived;
	/***/ public String expectedGot;
	/***/ public String expectedLessThanGot;
	/***/ public String expectedPktLineWithService;
	/***/ public String expectedReceivedContentType;
	/***/ public String expectedReportForRefNotReceived;
	/***/ public String failedToDetermineFilterDefinition;
	/***/ public String failedUpdatingRefs;
	/***/ public String failureDueToOneOfTheFollowing;
	/***/ public String failureUpdatingFETCH_HEAD;
	/***/ public String failureUpdatingTrackingRef;
	/***/ public String fileCannotBeDeleted;
	/***/ public String fileIsTooBigForThisConvenienceMethod;
	/***/ public String fileIsTooLarge;
	/***/ public String fileModeNotSetForPath;
	/***/ public String filterExecutionFailed;
	/***/ public String filterExecutionFailedRc;
	/***/ public String findingGarbage;
	/***/ public String flagIsDisposed;
	/***/ public String flagNotFromThis;
	/***/ public String flagsAlreadyCreated;
	/***/ public String funnyRefname;
	/***/ public String gcFailed;
	/***/ public String gcLogExists;
	/***/ public String gcTooManyUnpruned;
	/***/ public String gitmodulesNotFound;
	/***/ public String headRequiredToStash;
	/***/ public String hoursAgo;
	/***/ public String httpConfigCannotNormalizeURL;
	/***/ public String httpConfigInvalidURL;
	/***/ public String hugeIndexesAreNotSupportedByJgitYet;
	/***/ public String hunkBelongsToAnotherFile;
	/***/ public String hunkDisconnectedFromFile;
	/***/ public String hunkHeaderDoesNotMatchBodyLineCountOf;
	/***/ public String illegalArgumentNotA;
	/***/ public String illegalCombinationOfArguments;
	/***/ public String illegalHookName;
	/***/ public String illegalPackingPhase;
	/***/ public String illegalStateExists;
	/***/ public String improperlyPaddedBase64Input;
	/***/ public String incorrectHashFor;
	/***/ public String incorrectOBJECT_ID_LENGTH;
	/***/ public String indexFileCorruptedNegativeBucketCount;
	/***/ public String indexFileIsInUse;
	/***/ public String indexFileIsTooLargeForJgit;
	/***/ public String indexSignatureIsInvalid;
	/***/ public String indexWriteException;
	/***/ public String initFailedBareRepoDifferentDirs;
	/***/ public String initFailedDirIsNoDirectory;
	/***/ public String initFailedGitDirIsNoDirectory;
	/***/ public String initFailedNonBareRepoSameDirs;
	/***/ public String inMemoryBufferLimitExceeded;
	/***/ public String inputDidntMatchLength;
	/***/ public String inputStreamMustSupportMark;
	/***/ public String integerValueOutOfRange;
	/***/ public String internalRevisionError;
	/***/ public String internalServerError;
	/***/ public String interruptedWriting;
	/***/ public String inTheFuture;
	/***/ public String invalidAdvertisementOf;
	/***/ public String invalidAncestryLength;
	/***/ public String invalidBooleanValue;
	/***/ public String invalidChannel;
	/***/ public String invalidCharacterInBase64Data;
	/***/ public String invalidCommitParentNumber;
	/***/ public String invalidDepth;
	/***/ public String invalidEncryption;
	/***/ public String invalidExpandWildcard;
	/***/ public String invalidGitdirRef;
	/***/ public String invalidGitType;
	/***/ public String invalidId;
	/***/ public String invalidId0;
	/***/ public String invalidIdLength;
	/***/ public String invalidIgnoreParamSubmodule;
	/***/ public String invalidIgnoreRule;
	/***/ public String invalidIntegerValue;
	/***/ public String invalidKey;
	/***/ public String invalidLineInConfigFile;
	/***/ public String invalidModeFor;
	/***/ public String invalidModeForPath;
	/***/ public String invalidObject;
	/***/ public String invalidOldIdSent;
	/***/ public String invalidPacketLineHeader;
	/***/ public String invalidPath;
	/***/ public String invalidPathContainsSeparator;
	/***/ public String invalidPathPeriodAtEndWindows;
	/***/ public String invalidPathSpaceAtEndWindows;
	/***/ public String invalidPathReservedOnWindows;
	/***/ public String invalidRedirectLocation;
	/***/ public String invalidReflogRevision;
	/***/ public String invalidRefName;
	/***/ public String invalidReftableBlock;
	/***/ public String invalidReftableCRC;
	/***/ public String invalidReftableFile;
	/***/ public String invalidRemote;
	/***/ public String invalidShallowObject;
	/***/ public String invalidStageForPath;
	/***/ public String invalidSystemProperty;
	/***/ public String invalidTagOption;
	/***/ public String invalidTimeout;
	/***/ public String invalidTimeUnitValue2;
	/***/ public String invalidTimeUnitValue3;
	/***/ public String invalidTreeZeroLengthName;
	/***/ public String invalidURL;
	/***/ public String invalidWildcards;
	/***/ public String invalidRefSpec;
	/***/ public String invalidRepositoryStateNoHead;
	/***/ public String invalidWindowSize;
	/***/ public String isAStaticFlagAndHasNorevWalkInstance;
	/***/ public String JRELacksMD5Implementation;
	/***/ public String kNotInRange;
	/***/ public String largeObjectExceedsByteArray;
	/***/ public String largeObjectExceedsLimit;
	/***/ public String largeObjectException;
	/***/ public String largeObjectOutOfMemory;
	/***/ public String lengthExceedsMaximumArraySize;
	/***/ public String listingAlternates;
	/***/ public String listingPacks;
	/***/ public String localObjectsIncomplete;
	/***/ public String localRefIsMissingObjects;
	/***/ public String localRepository;
	/***/ public String lockCountMustBeGreaterOrEqual1;
	/***/ public String lockError;
	/***/ public String lockOnNotClosed;
	/***/ public String lockOnNotHeld;
	/***/ public String malformedpersonIdentString;
	/***/ public String maxCountMustBeNonNegative;
	/***/ public String mergeConflictOnNonNoteEntries;
	/***/ public String mergeConflictOnNotes;
	/***/ public String mergeStrategyAlreadyExistsAsDefault;
	/***/ public String mergeStrategyDoesNotSupportHeads;
	/***/ public String mergeUsingStrategyResultedInDescription;
	/***/ public String mergeRecursiveConflictsWhenMergingCommonAncestors;
	/***/ public String mergeRecursiveReturnedNoCommit;
	/***/ public String mergeRecursiveTooManyMergeBasesFor;
	/***/ public String messageAndTaggerNotAllowedInUnannotatedTags;
	/***/ public String minutesAgo;
	/***/ public String mismatchOffset;
	/***/ public String mismatchCRC;
	/***/ public String missingAccesskey;
	/***/ public String missingConfigurationForKey;
	/***/ public String missingCRC;
	/***/ public String missingDeltaBase;
	/***/ public String missingForwardImageInGITBinaryPatch;
	/***/ public String missingObject;
	/***/ public String missingPrerequisiteCommits;
	/***/ public String missingRequiredParameter;
	/***/ public String missingSecretkey;
	/***/ public String mixedStagesNotAllowed;
	/***/ public String mkDirFailed;
	/***/ public String mkDirsFailed;
	/***/ public String month;
	/***/ public String months;
	/***/ public String monthsAgo;
	/***/ public String multipleMergeBasesFor;
	/***/ public String nameMustNotBeNullOrEmpty;
	/***/ public String need2Arguments;
	/***/ public String needPackOut;
	/***/ public String needsAtLeastOneEntry;
	/***/ public String needsWorkdir;
	/***/ public String newIdMustNotBeNull;
	/***/ public String newlineInQuotesNotAllowed;
	/***/ public String noApplyInDelete;
	/***/ public String noClosingBracket;
	/***/ public String noCredentialsProvider;
	/***/ public String noHEADExistsAndNoExplicitStartingRevisionWasSpecified;
	/***/ public String noHMACsupport;
	/***/ public String noMergeBase;
	/***/ public String noMergeHeadSpecified;
	/***/ public String nonBareLinkFilesNotSupported;
	/***/ public String noSuchRef;
	/***/ public String noSuchSubmodule;
	/***/ public String notABoolean;
	/***/ public String notABundle;
	/***/ public String notADIRCFile;
	/***/ public String notAGitDirectory;
	/***/ public String notAPACKFile;
	/***/ public String notARef;
	/***/ public String notASCIIString;
	/***/ public String notAuthorized;
	/***/ public String notAValidPack;
	/***/ public String notFound;
	/***/ public String nothingToFetch;
	/***/ public String nothingToPush;
	/***/ public String notMergedExceptionMessage;
	/***/ public String noXMLParserAvailable;
	/***/ public String objectAtHasBadZlibStream;
	/***/ public String objectAtPathDoesNotHaveId;
	/***/ public String objectIsCorrupt;
	/***/ public String objectIsCorrupt3;
	/***/ public String objectIsNotA;
	/***/ public String objectNotFound;
	/***/ public String objectNotFoundIn;
	/***/ public String obtainingCommitsForCherryPick;
	/***/ public String offsetWrittenDeltaBaseForObjectNotFoundInAPack;
	/***/ public String oldIdMustNotBeNull;
	/***/ public String onlyAlreadyUpToDateAndFastForwardMergesAreAvailable;
	/***/ public String onlyOneFetchSupported;
	/***/ public String onlyOneOperationCallPerConnectionIsSupported;
	/***/ public String openFilesMustBeAtLeast1;
	/***/ public String openingConnection;
	/***/ public String operationCanceled;
	/***/ public String outputHasAlreadyBeenStarted;
	/***/ public String overflowedReftableBlock;
	/***/ public String packChecksumMismatch;
	/***/ public String packCorruptedWhileWritingToFilesystem;
	/***/ public String packDoesNotMatchIndex;
	/***/ public String packedRefsHandleIsStale;
	/***/ public String packetSizeMustBeAtLeast;
	/***/ public String packetSizeMustBeAtMost;
	/***/ public String packedRefsCorruptionDetected;
	/***/ public String packfileCorruptionDetected;
	/***/ public String packFileInvalid;
	/***/ public String packfileIsTruncated;
	/***/ public String packfileIsTruncatedNoParam;
	/***/ public String packHandleIsStale;
	/***/ public String packHasUnresolvedDeltas;
	/***/ public String packInaccessible;
	/***/ public String packingCancelledDuringObjectsWriting;
	/***/ public String packObjectCountMismatch;
	/***/ public String packRefs;
	/***/ public String packSizeNotSetYet;
	/***/ public String packTooLargeForIndexVersion1;
	/***/ public String packWasDeleted;
	/***/ public String packWriterStatistics;
	/***/ public String panicCantRenameIndexFile;
	/***/ public String patchApplyException;
	/***/ public String patchFormatException;
	/***/ public String pathIsNotInWorkingDir;
	/***/ public String pathNotConfigured;
	/***/ public String peeledLineBeforeRef;
	/***/ public String peeledRefIsRequired;
	/***/ public String peerDidNotSupplyACompleteObjectGraph;
	/***/ public String personIdentEmailNonNull;
	/***/ public String personIdentNameNonNull;
	/***/ public String prefixRemote;
	/***/ public String problemWithResolvingPushRefSpecsLocally;
	/***/ public String progressMonUploading;
	/***/ public String propertyIsAlreadyNonNull;
	/***/ public String pruneLoosePackedObjects;
	/***/ public String pruneLooseUnreferencedObjects;
	/***/ public String pullOnRepoWithoutHEADCurrentlyNotSupported;
	/***/ public String pullTaskName;
	/***/ public String pushCancelled;
	/***/ public String pushCertificateInvalidField;
	/***/ public String pushCertificateInvalidFieldValue;
	/***/ public String pushCertificateInvalidHeader;
	/***/ public String pushCertificateInvalidSignature;
	/***/ public String pushIsNotSupportedForBundleTransport;
	/***/ public String pushNotPermitted;
	/***/ public String pushOptionsNotSupported;
	/***/ public String rawLogMessageDoesNotParseAsLogEntry;
	/***/ public String readerIsRequired;
	/***/ public String readingObjectsFromLocalRepositoryFailed;
	/***/ public String readTimedOut;
	/***/ public String receivePackObjectTooLarge1;
	/***/ public String receivePackObjectTooLarge2;
	/***/ public String receivePackInvalidLimit;
	/***/ public String receivePackTooLarge;
	/***/ public String receivingObjects;
	/***/ public String redirectBlocked;
	/***/ public String redirectHttp;
	/***/ public String redirectLimitExceeded;
	/***/ public String redirectLocationMissing;
	/***/ public String redirectsOff;
	/***/ public String refAlreadyExists;
	/***/ public String refAlreadyExists1;
	/***/ public String reflogEntryNotFound;
	/***/ public String refNotResolved;
	/***/ public String refUpdateReturnCodeWas;
	/***/ public String remoteConfigHasNoURIAssociated;
	/***/ public String remoteDoesNotHaveSpec;
	/***/ public String remoteDoesNotSupportSmartHTTPPush;
	/***/ public String remoteHungUpUnexpectedly;
	/***/ public String remoteNameCantBeNull;
	/***/ public String renameBranchFailedBecauseTag;
	/***/ public String renameBranchFailedUnknownReason;
	/***/ public String renameBranchUnexpectedResult;
	/***/ public String renameFileFailed;
	/***/ public String renamesAlreadyFound;
	/***/ public String renamesBreakingModifies;
	/***/ public String renamesFindingByContent;
	/***/ public String renamesFindingExact;
	/***/ public String renamesRejoiningModifies;
	/***/ public String repositoryAlreadyExists;
	/***/ public String repositoryConfigFileInvalid;
	/***/ public String repositoryIsRequired;
	/***/ public String repositoryNotFound;
	/***/ public String repositoryState_applyMailbox;
	/***/ public String repositoryState_bare;
	/***/ public String repositoryState_bisecting;
	/***/ public String repositoryState_conflicts;
	/***/ public String repositoryState_merged;
	/***/ public String repositoryState_normal;
	/***/ public String repositoryState_rebase;
	/***/ public String repositoryState_rebaseInteractive;
	/***/ public String repositoryState_rebaseOrApplyMailbox;
	/***/ public String repositoryState_rebaseWithMerge;
	/***/ public String requiredHashFunctionNotAvailable;
	/***/ public String resettingHead;
	/***/ public String resolvingDeltas;
	/***/ public String resultLengthIncorrect;
	/***/ public String rewinding;
	/***/ public String s3ActionDeletion;
	/***/ public String s3ActionReading;
	/***/ public String s3ActionWriting;
	/***/ public String searchForReuse;
	/***/ public String searchForSizes;
	/***/ public String secondsAgo;
	/***/ public String selectingCommits;
	/***/ public String sequenceTooLargeForDiffAlgorithm;
	/***/ public String serviceNotEnabledNoName;
	/***/ public String serviceNotPermitted;
	/***/ public String sha1CollisionDetected1;
	/***/ public String shallowCommitsAlreadyInitialized;
	/***/ public String shallowPacksRequireDepthWalk;
	/***/ public String shortCompressedStreamAt;
	/***/ public String shortReadOfBlock;
	/***/ public String shortReadOfOptionalDIRCExtensionExpectedAnotherBytes;
	/***/ public String shortSkipOfBlock;
	/***/ public String signingNotSupportedOnTag;
	/***/ public String similarityScoreMustBeWithinBounds;
	/***/ public String sizeExceeds2GB;
	/***/ public String skipMustBeNonNegative;
	/***/ public String smartHTTPPushDisabled;
	/***/ public String sourceDestinationMustMatch;
	/***/ public String sourceIsNotAWildcard;
	/***/ public String sourceRefDoesntResolveToAnyObject;
	/***/ public String sourceRefNotSpecifiedForRefspec;
	/***/ public String squashCommitNotUpdatingHEAD;
	/***/ public String sshUserNameError;
	/***/ public String sslFailureExceptionMessage;
	/***/ public String sslFailureInfo;
	/***/ public String sslFailureCause;
	/***/ public String sslFailureTrustExplanation;
	/***/ public String sslTrustAlways;
	/***/ public String sslTrustForRepo;
	/***/ public String sslTrustNow;
	/***/ public String sslVerifyCannotSave;
	/***/ public String staleRevFlagsOn;
	/***/ public String startingReadStageWithoutWrittenRequestDataPendingIsNotSupported;
	/***/ public String stashApplyConflict;
	/***/ public String stashApplyConflictInIndex;
	/***/ public String stashApplyFailed;
	/***/ public String stashApplyWithoutHead;
	/***/ public String stashApplyOnUnsafeRepository;
	/***/ public String stashCommitIncorrectNumberOfParents;
	/***/ public String stashDropDeleteRefFailed;
	/***/ public String stashDropFailed;
	/***/ public String stashDropMissingReflog;
	/***/ public String stashDropNotSupported;
	/***/ public String stashFailed;
	/***/ public String stashResolveFailed;
	/***/ public String statelessRPCRequiresOptionToBeEnabled;
	/***/ public String storePushCertMultipleRefs;
	/***/ public String storePushCertOneRef;
	/***/ public String storePushCertReflog;
	/***/ public String submoduleExists;
	/***/ public String submodulesNotSupported;
	/***/ public String submoduleParentRemoteUrlInvalid;
	/***/ public String supportOnlyPackIndexVersion2;
	/***/ public String symlinkCannotBeWrittenAsTheLinkTarget;
	/***/ public String systemConfigFileInvalid;
	/***/ public String tagAlreadyExists;
	/***/ public String tagNameInvalid;
	/***/ public String tagOnRepoWithoutHEADCurrentlyNotSupported;
	/***/ public String transactionAborted;
	/***/ public String theFactoryMustNotBeNull;
	/***/ public String threadInterruptedWhileRunning;
	/***/ public String timeIsUncertain;
	/***/ public String timerAlreadyTerminated;
	/***/ public String tooManyCommands;
	/***/ public String tooManyIncludeRecursions;
	/***/ public String topologicalSortRequired;
	/***/ public String transportExceptionBadRef;
	/***/ public String transportExceptionEmptyRef;
	/***/ public String transportExceptionInvalid;
	/***/ public String transportExceptionMissingAssumed;
	/***/ public String transportExceptionReadRef;
	/***/ public String transportNeedsRepository;
	/***/ public String transportProtoAmazonS3;
	/***/ public String transportProtoBundleFile;
	/***/ public String transportProtoFTP;
	/***/ public String transportProtoGitAnon;
	/***/ public String transportProtoHTTP;
	/***/ public String transportProtoLocal;
	/***/ public String transportProtoSFTP;
	/***/ public String transportProtoSSH;
	/***/ public String transportProtoTest;
	/***/ public String transportProvidedRefWithNoObjectId;
	/***/ public String transportSSHRetryInterrupt;
	/***/ public String treeEntryAlreadyExists;
	/***/ public String treeFilterMarkerTooManyFilters;
	/***/ public String treeIteratorDoesNotSupportRemove;
	/***/ public String treeWalkMustHaveExactlyTwoTrees;
	/***/ public String truncatedHunkLinesMissingForAncestor;
	/***/ public String truncatedHunkNewLinesMissing;
	/***/ public String truncatedHunkOldLinesMissing;
	/***/ public String tSizeMustBeGreaterOrEqual1;
	/***/ public String unableToCheckConnectivity;
	/***/ public String unableToCreateNewObject;
	/***/ public String unableToStore;
	/***/ public String unableToWrite;
	/***/ public String unauthorized;
	/***/ public String underflowedReftableBlock;
	/***/ public String unencodeableFile;
	/***/ public String unexpectedCompareResult;
	/***/ public String unexpectedEndOfConfigFile;
	/***/ public String unexpectedEndOfInput;
	/***/ public String unexpectedEofInPack;
	/***/ public String unexpectedHunkTrailer;
	/***/ public String unexpectedOddResult;
	/***/ public String unexpectedRefReport;
	/***/ public String unexpectedReportLine;
	/***/ public String unexpectedReportLine2;
	/***/ public String unexpectedSubmoduleStatus;
	/***/ public String unknownOrUnsupportedCommand;
	/***/ public String unknownDIRCVersion;
	/***/ public String unknownHost;
	/***/ public String unknownIndexVersionOrCorruptIndex;
	/***/ public String unknownObject;
	/***/ public String unknownObjectInIndex;
	/***/ public String unknownObjectType;
	/***/ public String unknownObjectType2;
	/***/ public String unknownRepositoryFormat;
	/***/ public String unknownRepositoryFormat2;
	/***/ public String unknownZlibError;
	/***/ public String unmergedPath;
	/***/ public String unmergedPaths;
	/***/ public String unpackException;
	/***/ public String unreadablePackIndex;
	/***/ public String unrecognizedRef;
	/***/ public String unsetMark;
	/***/ public String unsupportedAlternates;
	/***/ public String unsupportedArchiveFormat;
	/***/ public String unsupportedCommand0;
	/***/ public String unsupportedEncryptionAlgorithm;
	/***/ public String unsupportedEncryptionVersion;
	/***/ public String unsupportedGC;
	/***/ public String unsupportedMark;
	/***/ public String unsupportedOperationNotAddAtEnd;
	/***/ public String unsupportedPackIndexVersion;
	/***/ public String unsupportedPackVersion;
	/***/ public String unsupportedReftableVersion;
	/***/ public String unsupportedRepositoryDescription;
	/***/ public String updateRequiresOldIdAndNewId;
	/***/ public String updatingHeadFailed;
	/***/ public String updatingReferences;
	/***/ public String updatingRefFailed;
	/***/ public String upstreamBranchName;
	/***/ public String uriNotConfigured;
	/***/ public String uriNotFound;
	/***/ public String URINotSupported;
	/***/ public String URLNotFound;
	/***/ public String userConfigFileInvalid;
	/***/ public String walkFailure;
	/***/ public String wantNotValid;
	/***/ public String weeksAgo;
	/***/ public String windowSizeMustBeLesserThanLimit;
	/***/ public String windowSizeMustBePowerOf2;
	/***/ public String writerAlreadyInitialized;
	/***/ public String writeTimedOut;
	/***/ public String writingNotPermitted;
	/***/ public String writingNotSupported;
	/***/ public String writingObjects;
	/***/ public String wrongDecompressedLength;
	/***/ public String wrongRepositoryState;
	/***/ public String year;
	/***/ public String years;
	/***/ public String years0MonthsAgo;
	/***/ public String yearsAgo;
	/***/ public String yearsMonthsAgo;
}<|MERGE_RESOLUTION|>--- conflicted
+++ resolved
@@ -191,13 +191,10 @@
 	/***/ public String commitOnRepoWithoutHEADCurrentlyNotSupported;
 	/***/ public String commitAmendOnInitialNotPossible;
 	/***/ public String compressingObjects;
-<<<<<<< HEAD
 	/***/ public String configSubsectionContainsNewline;
 	/***/ public String configSubsectionContainsNullByte;
 	/***/ public String configValueContainsNullByte;
-=======
 	/***/ public String configHandleIsStale;
->>>>>>> dd9a14a7
 	/***/ public String connectionFailed;
 	/***/ public String connectionTimeOut;
 	/***/ public String contextMustBeNonNegative;
