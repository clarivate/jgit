--- conflicted
+++ resolved
@@ -79,11 +79,6 @@
 import java.util.TreeMap;
 import java.util.concurrent.Callable;
 import java.util.concurrent.ExecutorService;
-<<<<<<< HEAD
-import java.util.concurrent.Future;
-=======
-import java.util.concurrent.Executors;
->>>>>>> d4a19c32
 import java.util.regex.Pattern;
 import java.util.stream.Collectors;
 import java.util.stream.Stream;
@@ -280,22 +275,9 @@
 			}
 			return Collections.emptyList();
 		};
-<<<<<<< HEAD
-		Future<Collection<PackFile>> result = executor().submit(gcTask);
-		if (background) {
-			// TODO(ms): in 5.0 change signature and return the Future
-			return Collections.emptyList();
-		}
-		try {
-			return result.get();
-		} catch (InterruptedException | ExecutionException e) {
-			throw new IOException(e);
-		}
-=======
 		// TODO(ms): in 5.0 change signature and return the Future
-		executor.submit(gcTask);
+		executor().submit(gcTask);
 		return Collections.emptyList();
->>>>>>> d4a19c32
 	}
 
 	private ExecutorService executor() {
