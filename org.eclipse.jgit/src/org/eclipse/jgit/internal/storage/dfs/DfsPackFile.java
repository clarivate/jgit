--- conflicted
+++ resolved
@@ -176,17 +176,8 @@
 	}
 
 	private PackIndex idx(DfsReader ctx) throws IOException {
-<<<<<<< HEAD
-		DfsBlockCache.Ref<PackIndex> idxref = index;
-		if (idxref != null) {
-			PackIndex idx = idxref.get();
-			if (idx != null) {
-				return idx;
-			}
-=======
 		if (index != null) {
 			return index;
->>>>>>> 16f75aa9
 		}
 
 		if (invalid) {
@@ -197,61 +188,6 @@
 				.dispatch(new BeforeDfsPackIndexLoadedEvent(this));
 
 		synchronized (initLock) {
-<<<<<<< HEAD
-			idxref = index;
-			if (idxref != null) {
-				PackIndex idx = idxref.get();
-				if (idx != null) {
-					return idx;
-				}
-			}
-
-			DfsStreamKey idxKey = desc.getStreamKey(INDEX);
-			try {
-				idxref = cache.getOrLoadRef(idxKey, () -> {
-					try {
-						ctx.stats.readIdx++;
-						long start = System.nanoTime();
-						try (ReadableChannel rc = ctx.db.openFile(desc,
-								INDEX)) {
-							InputStream in = Channels.newInputStream(rc);
-							int wantSize = 8192;
-							int bs = rc.blockSize();
-							if (0 < bs && bs < wantSize) {
-								bs = (wantSize / bs) * bs;
-							} else if (bs <= 0) {
-								bs = wantSize;
-							}
-							PackIndex idx = PackIndex
-									.read(new BufferedInputStream(in, bs));
-							int sz = (int) Math.min(
-									idx.getObjectCount() * REC_SIZE,
-									Integer.MAX_VALUE);
-							ctx.stats.readIdxBytes += rc.position();
-							return new DfsBlockCache.Ref<>(idxKey, 0, sz, idx);
-						} finally {
-							ctx.stats.readIdxMicros += elapsedMicros(start);
-						}
-					} catch (EOFException e) {
-						throw new IOException(MessageFormat.format(
-								DfsText.get().shortReadOfIndex,
-								desc.getFileName(INDEX)), e);
-					} catch (IOException e) {
-						throw new IOException(MessageFormat.format(
-								DfsText.get().cannotReadIndex,
-								desc.getFileName(INDEX)), e);
-					}
-				});
-			} catch (IOException e) {
-				invalid = true;
-				throw e;
-			}
-			PackIndex idx = idxref.get();
-			if (idx != null) {
-				index = idxref;
-			}
-			return idx;
-=======
 			if (index != null) {
 				return index;
 			}
@@ -306,7 +242,6 @@
 				invalid = true;
 				throw e;
 			}
->>>>>>> 16f75aa9
 		}
 	}
 
@@ -319,23 +254,6 @@
 			return null;
 		}
 
-<<<<<<< HEAD
-		DfsBlockCache.Ref<PackBitmapIndex> idxref = bitmapIndex;
-		if (idxref != null) {
-			PackBitmapIndex bmidx = idxref.get();
-			if (bmidx != null) {
-				return bmidx;
-			}
-		}
-
-		synchronized (initLock) {
-			idxref = bitmapIndex;
-			if (idxref != null) {
-				PackBitmapIndex bmidx = idxref.get();
-				if (bmidx != null) {
-					return bmidx;
-				}
-=======
 		if (bitmapIndex != null) {
 			return bitmapIndex;
 		}
@@ -343,55 +261,11 @@
 		synchronized (initLock) {
 			if (bitmapIndex != null) {
 				return bitmapIndex;
->>>>>>> 16f75aa9
 			}
 
 			PackIndex idx = idx(ctx);
 			PackReverseIndex revidx = getReverseIdx(ctx);
 			DfsStreamKey bitmapKey = desc.getStreamKey(BITMAP_INDEX);
-<<<<<<< HEAD
-			idxref = cache.getOrLoadRef(bitmapKey, () -> {
-				ctx.stats.readBitmap++;
-				long start = System.nanoTime();
-				try (ReadableChannel rc = ctx.db.openFile(desc, BITMAP_INDEX)) {
-					long size;
-					PackBitmapIndex bmidx;
-					try {
-						InputStream in = Channels.newInputStream(rc);
-						int wantSize = 8192;
-						int bs = rc.blockSize();
-						if (0 < bs && bs < wantSize) {
-							bs = (wantSize / bs) * bs;
-						} else if (bs <= 0) {
-							bs = wantSize;
-						}
-						in = new BufferedInputStream(in, bs);
-						bmidx = PackBitmapIndex.read(in, idx, revidx);
-					} finally {
-						size = rc.position();
-						ctx.stats.readIdxBytes += size;
-						ctx.stats.readIdxMicros += elapsedMicros(start);
-					}
-					int sz = (int) Math.min(size, Integer.MAX_VALUE);
-					return new DfsBlockCache.Ref<>(bitmapKey, 0, sz, bmidx);
-				} catch (EOFException e) {
-					throw new IOException(
-							MessageFormat.format(DfsText.get().shortReadOfIndex,
-									desc.getFileName(BITMAP_INDEX)),
-							e);
-				} catch (IOException e) {
-					throw new IOException(
-							MessageFormat.format(DfsText.get().cannotReadIndex,
-									desc.getFileName(BITMAP_INDEX)),
-							e);
-				}
-			});
-			PackBitmapIndex bmidx = idxref.get();
-			if (bmidx != null) {
-				bitmapIndex = idxref;
-			}
-			return bmidx;
-=======
 			DfsBlockCache.Ref<PackBitmapIndex> idxref = cache
 					.getOrLoadRef(bitmapKey, () -> {
 						ctx.stats.readBitmap++;
@@ -435,28 +309,10 @@
 				bitmapIndex = bmidx;
 			}
 			return bitmapIndex;
->>>>>>> 16f75aa9
 		}
 	}
 
 	PackReverseIndex getReverseIdx(DfsReader ctx) throws IOException {
-<<<<<<< HEAD
-		DfsBlockCache.Ref<PackReverseIndex> revref = reverseIndex;
-		if (revref != null) {
-			PackReverseIndex revidx = revref.get();
-			if (revidx != null) {
-				return revidx;
-			}
-		}
-
-		synchronized (initLock) {
-			revref = reverseIndex;
-			if (revref != null) {
-				PackReverseIndex revidx = revref.get();
-				if (revidx != null) {
-					return revidx;
-				}
-=======
 		if (reverseIndex != null) {
 			return reverseIndex;
 		}
@@ -464,25 +320,11 @@
 		synchronized (initLock) {
 			if (reverseIndex != null) {
 				return reverseIndex;
->>>>>>> 16f75aa9
 			}
 
 			PackIndex idx = idx(ctx);
 			DfsStreamKey revKey = new DfsStreamKey.ForReverseIndex(
 					desc.getStreamKey(INDEX));
-<<<<<<< HEAD
-			revref = cache.getOrLoadRef(revKey, () -> {
-				PackReverseIndex revidx = new PackReverseIndex(idx);
-				int sz = (int) Math.min(idx.getObjectCount() * 8,
-						Integer.MAX_VALUE);
-				return new DfsBlockCache.Ref<>(revKey, 0, sz, revidx);
-			});
-			PackReverseIndex revidx = revref.get();
-			if (revidx != null) {
-				reverseIndex = revref;
-			}
-			return revidx;
-=======
 			DfsBlockCache.Ref<PackReverseIndex> revref = cache
 					.getOrLoadRef(revKey, () -> {
 						PackReverseIndex revidx = new PackReverseIndex(idx);
@@ -496,7 +338,6 @@
 				reverseIndex = revidx;
 			}
 			return reverseIndex;
->>>>>>> 16f75aa9
 		}
 	}
 
@@ -608,57 +449,15 @@
 		while (0 < remaining) {
 			DfsBlock b = cache.getOrLoad(this, position, ctx, () -> rc);
 			int ptr = (int) (position - b.start);
-<<<<<<< HEAD
-=======
 			if (b.size() <= ptr) {
 				throw packfileIsTruncated();
 			}
->>>>>>> 16f75aa9
 			int n = (int) Math.min(b.size() - ptr, remaining);
 			b.write(out, position, n);
 			position += n;
 			remaining -= n;
 		}
 	}
-<<<<<<< HEAD
-
-	private long copyPackBypassCache(PackOutputStream out, ReadableChannel rc)
-			throws IOException {
-		ByteBuffer buf = newCopyBuffer(out, rc);
-		long position = 12;
-		long remaining = length - (12 + 20);
-		boolean packHeadSkipped = false;
-		while (0 < remaining) {
-			DfsBlock b = cache.get(key, alignToBlock(position));
-			if (b != null) {
-				int ptr = (int) (position - b.start);
-				int n = (int) Math.min(b.size() - ptr, remaining);
-				b.write(out, position, n);
-				position += n;
-				remaining -= n;
-				rc.position(position);
-				packHeadSkipped = true;
-				continue;
-			}
-
-			buf.position(0);
-			int n = read(rc, buf);
-			if (n <= 0) {
-				throw packfileIsTruncated();
-			} else if (n > remaining) {
-				n = (int) remaining;
-			}
-
-			if (!packHeadSkipped) {
-				// Need skip the 'PACK' header for the first read
-				out.write(buf.array(), 12, n - 12);
-				packHeadSkipped = true;
-			} else {
-				out.write(buf.array(), 0, n);
-			}
-			position += n;
-			remaining -= n;
-=======
 
 	private long copyPackBypassCache(PackOutputStream out, ReadableChannel rc)
 			throws IOException {
@@ -694,7 +493,6 @@
 			position += n;
 			remaining -= n;
 			packHeadSkipped = true;
->>>>>>> 16f75aa9
 		}
 		return position;
 	}
